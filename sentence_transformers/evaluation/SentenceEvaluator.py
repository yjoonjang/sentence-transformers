--- conflicted
+++ resolved
@@ -1,12 +1,7 @@
-<<<<<<< HEAD
 import re
-from typing import Any, Dict, Union, TYPE_CHECKING
+from typing import Any, Dict, Union
 
-if TYPE_CHECKING:
-    from sentence_transformers import SentenceTransformer
-=======
 from sentence_transformers import SentenceTransformer
->>>>>>> d105ec87
 
 
 class SentenceEvaluator:
@@ -16,17 +11,13 @@
     Extend this class and implement __call__ for custom evaluators.
     """
 
-<<<<<<< HEAD
     def __init__(self):
         self.greater_is_better = True
         # TODO: Add better `primary_metrics` support
 
     def __call__(
-        self, model, output_path: str = None, epoch: int = -1, steps: int = -1
+        self, model: SentenceTransformer, output_path: str = None, epoch: int = -1, steps: int = -1
     ) -> Union[float, Dict[str, float]]:
-=======
-    def __call__(self, model: SentenceTransformer, output_path: str = None, epoch: int = -1, steps: int = -1) -> float:
->>>>>>> d105ec87
         """
         This is called during training to evaluate the model.
         It returns a score for the evaluation with a higher score indicating a better result.
