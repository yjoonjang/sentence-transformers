--- conflicted
+++ resolved
@@ -5,13 +5,10 @@
 from .SentenceTransformer import SentenceTransformer
 from .readers import InputExample
 from .cross_encoder.CrossEncoder import CrossEncoder
-<<<<<<< HEAD
 from .trainer import SentenceTransformerTrainer
 from .data_collator import SentenceTransformerDataCollator
 from .training_args import TrainingArguments
-=======
 from .quantization import quantize_embeddings
->>>>>>> 85810ead
 
 __all__ = [
     "LoggingHandler",
@@ -20,11 +17,8 @@
     "SentenceTransformer",
     "InputExample",
     "CrossEncoder",
-<<<<<<< HEAD
     "SentenceTransformerTrainer",
     "SentenceTransformerDataCollator",
     "TrainingArguments",
-=======
     "quantize_embeddings",
->>>>>>> 85810ead
 ]